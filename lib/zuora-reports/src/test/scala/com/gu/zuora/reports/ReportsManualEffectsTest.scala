package com.gu.zuora.reports

import com.gu.effects.{RawEffects, S3ConfigLoad}
import com.gu.util.config.{LoadConfig, Stage}
import com.gu.zuora.reports.ReportsLambda.StepsConfig
import com.gu.zuora.reports.aqua.ZuoraAquaRequestMaker
import okhttp3.{Request, Response}
import scalaz.syntax.std.either._

object ReportsManualEffectsTest extends App {

  def getZuoraRequest(response: Request => Response) = for {
    configAttempt <- S3ConfigLoad.load(Stage("DEV")).toEither.disjunction
    config <- LoadConfig.parseConfig[StepsConfig](configAttempt)
    zuoraRequests = ZuoraAquaRequestMaker(RawEffects.response, config.stepsConfig.zuoraRestConfig)
  } yield zuoraRequests

<<<<<<< HEAD
  //todo the query format is not defined in reports anymore, we'll have to rethink this tests
  //  def querierTest = {
  //
  //    val expected = QuerierResponse(
  //      jobId = "something",
  //      name = "bla"
  //    )
  //    val response = for {
  //      zuoraRequests <- getZuoraRequest(RawEffects.response)
  //      request = QuerierRequest("testRequest", Seq(Query("testQuery", "SELECT Name FROM Subscription WHERE  id='2c92c0856391fbe001639b8a61d25d7b'")))
  //      res <- Querier(zuoraRequests)(request)
  //    } yield {
  //      res
  //    }
  //    println(s"querier response : $response")
  //
  //  }
=======
  def querierTest(): Unit = {

    val response = for {
      zuoraRequests <- getZuoraRequest(RawEffects.response)
      request = QuerierRequest("testRequest", Seq(Query("testQuery", "SELECT Name FROM Subscription WHERE  id='2c92c0856391fbe001639b8a61d25d7b'")))
      res <- Querier(zuoraRequests)(request)
    } yield {
      res
    }
    println(s"querier response : $response")

  }
>>>>>>> c2bdff96

  def getResultsTest(): Unit = {
    val response = for {
      zuoraRequests <- getZuoraRequest(RawEffects.response)
      request = JobResultRequest("2c92c0f863b81bf20163cb25b5b10a8b")
      res <- GetJobResult(zuoraRequests)(request)
    } yield {
      res
    }
    println(s"test results response : $response")

  }

  def fetchFileTest(): Unit = {
    val response = for {
      zuoraRequests <- getZuoraRequest(RawEffects.downloadResponse)
      request = FetchFileRequest("2c92c086639207960163cb25b64a009b", "manualTest/SomeTest1.csv")
      upload = S3ReportUpload("zuora-reports-dev", RawEffects.s3Write) _
      res <- FetchFile(upload, zuoraRequests)(request)
    } yield {
      res
    }
    println(s"fetch file response : $response")
  }

  println("Executing manual test for Zuora reports")
  getResultsTest()
}
<|MERGE_RESOLUTION|>--- conflicted
+++ resolved
@@ -3,8 +3,9 @@
 import com.gu.effects.{RawEffects, S3ConfigLoad}
 import com.gu.util.config.{LoadConfig, Stage}
 import com.gu.zuora.reports.ReportsLambda.StepsConfig
-import com.gu.zuora.reports.aqua.ZuoraAquaRequestMaker
+import com.gu.zuora.reports.aqua.{AquaQuery, AquaQueryRequest, ZuoraAquaRequestMaker}
 import okhttp3.{Request, Response}
+import play.api.libs.json.Json
 import scalaz.syntax.std.either._
 
 object ReportsManualEffectsTest extends App {
@@ -15,38 +16,35 @@
     zuoraRequests = ZuoraAquaRequestMaker(RawEffects.response, config.stepsConfig.zuoraRestConfig)
   } yield zuoraRequests
 
-<<<<<<< HEAD
-  //todo the query format is not defined in reports anymore, we'll have to rethink this tests
-  //  def querierTest = {
-  //
-  //    val expected = QuerierResponse(
-  //      jobId = "something",
-  //      name = "bla"
-  //    )
-  //    val response = for {
-  //      zuoraRequests <- getZuoraRequest(RawEffects.response)
-  //      request = QuerierRequest("testRequest", Seq(Query("testQuery", "SELECT Name FROM Subscription WHERE  id='2c92c0856391fbe001639b8a61d25d7b'")))
-  //      res <- Querier(zuoraRequests)(request)
-  //    } yield {
-  //      res
-  //    }
-  //    println(s"querier response : $response")
-  //
-  //  }
-=======
+  case class QuerierTestRequest(id: String)
+
+  implicit val requestReads = Json.reads[QuerierTestRequest]
+
   def querierTest(): Unit = {
+
+    def generateTestQuery(request: QuerierTestRequest): AquaQueryRequest = {
+      val statements = "SELECT Name FROM Subscription WHERE  id='2c92c0856391fbe001639b8a61d25d7b'"
+
+      val query1 = AquaQuery(
+        name = "testQuery",
+        query = statements
+      )
+      AquaQueryRequest(
+        name = "testRequest",
+        queries = List(query1)
+      )
+    }
 
     val response = for {
       zuoraRequests <- getZuoraRequest(RawEffects.response)
-      request = QuerierRequest("testRequest", Seq(Query("testQuery", "SELECT Name FROM Subscription WHERE  id='2c92c0856391fbe001639b8a61d25d7b'")))
-      res <- Querier(zuoraRequests)(request)
+      request = QuerierTestRequest("2c92c0856391fbe001639b8a61d25d7b")
+      res <- Querier(generateTestQuery, zuoraRequests)(request)
     } yield {
       res
     }
     println(s"querier response : $response")
 
   }
->>>>>>> c2bdff96
 
   def getResultsTest(): Unit = {
     val response = for {
@@ -63,7 +61,7 @@
   def fetchFileTest(): Unit = {
     val response = for {
       zuoraRequests <- getZuoraRequest(RawEffects.downloadResponse)
-      request = FetchFileRequest("2c92c086639207960163cb25b64a009b", "manualTest/SomeTest1.csv")
+      request = FetchFileRequest("2c92c086639207960163cb25b64a009b", "manualTest/SomeTest.csv")
       upload = S3ReportUpload("zuora-reports-dev", RawEffects.s3Write) _
       res <- FetchFile(upload, zuoraRequests)(request)
     } yield {
@@ -73,5 +71,5 @@
   }
 
   println("Executing manual test for Zuora reports")
-  getResultsTest()
+  querierTest()
 }

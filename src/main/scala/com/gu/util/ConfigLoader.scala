package com.gu.util

import com.gu.util.ETConfig.ETSendIds
import play.api.libs.functional.syntax._
import play.api.libs.json._

import scala.util.{ Failure, Success, Try }

case class ZuoraRestConfig(
  baseUrl: String,
  username: String,
  password: String)

case class ETConfig(
  etSendIDs: ETSendIds,
  clientId: String,
  clientSecret: String)

object ZuoraRestConfig {
  implicit val zuoraConfigReads: Reads[ZuoraRestConfig] = (
    (JsPath \ "baseUrl").read[String] and
    (JsPath \ "username").read[String] and
    (JsPath \ "password").read[String])(ZuoraRestConfig.apply _)
}

object ETConfig {

  implicit val idReads: Reads[ETSendId] = JsPath.read[String].map(ETSendId.apply)

  implicit val idsReads: Reads[ETSendIds] = Json.reads[ETSendIds]

  case class ETSendId(id: String) extends AnyVal
  case class ETSendIds(
    pf1: ETSendId,
    pf2: ETSendId,
    pf3: ETSendId,
    pf4: ETSendId,
    cancelled: ETSendId) {
    def find(attempt: Int): Option[ETSendId] = Some(attempt match {
      case 1 => pf1
      case 2 => pf2
      case 3 => pf3
      case 4 => pf4
      case _ => ETSendId("")
    }).filter(_.id != "")

  }

  implicit val zuoraConfigReads: Reads[ETConfig] = (
    (JsPath \ "etSendIDs").read[ETSendIds] and
    (JsPath \ "clientId").read[String] and
    (JsPath \ "clientSecret").read[String])(ETConfig.apply _)
}

case class TrustedApiConfig(apiToken: String, tenantId: String)

object TrustedApiConfig {
  implicit val apiConfigReads: Reads[TrustedApiConfig] = (
    (JsPath \ "apiToken").read[String] and
    (JsPath \ "tenantId").read[String])(TrustedApiConfig.apply _)
}

case class StripeSecretKey(key: String) extends AnyVal

object StripeSecretKey {
  implicit val stripeSecretKeyReads = Json.reads[StripeSecretKey]
}

case class StripeWebhook(ukStripeSecretKey: StripeSecretKey, auStripeSecretKey: StripeSecretKey)
object StripeWebhook {
  implicit val stripeWebhookConfigReads: Reads[StripeWebhook] = (
    (JsPath \ "api.key.secret").read[String].map(StripeSecretKey.apply) and
<<<<<<< HEAD
    (JsPath \ "au-membership.key.secret").read[String].map(StripeSecretKey.apply))(StripeConfig.apply _)
=======
    (JsPath \ "au-membership.key.secret").read[String].map(StripeSecretKey.apply)
  )(StripeWebhook.apply _)
}

case class StripeConfig(customerSourceUpdatedWebhook: StripeWebhook)
object StripeConfig {
  implicit val stripeConfigReads = Json.reads[StripeConfig]
>>>>>>> 184fab83
}

case class Config(
  stage: Stage,
  trustedApiConfig: TrustedApiConfig,
  zuoraRestConfig: ZuoraRestConfig,
  etConfig: ETConfig,
  stripeConfig: StripeConfig)

case class Stage(value: String) extends AnyVal {
  def isProd: Boolean = value == "PROD"
}

object Config extends Logging {

  implicit val configReads: Reads[Config] = (
    (JsPath \ "stage").read[String].map(Stage.apply) and
    (JsPath \ "trustedApiConfig").read[TrustedApiConfig] and
    (JsPath \ "zuoraRestConfig").read[ZuoraRestConfig] and
    (JsPath \ "etConfig").read[ETConfig] and
    (JsPath \ "stripe").read[StripeConfig])(Config.apply _)

  def parseConfig(jsonConfig: String): Try[Config] = {
    Json.fromJson[Config](Json.parse(jsonConfig)) match {
      case validConfig: JsSuccess[Config] =>
        logger.info(s"Successfully parsed JSON config")
        Success(validConfig.value)
      case error: JsError =>
        logger.error(s"Failed to parse JSON config")
        logger.warn(s"Failed to parse JSON config: $error")
        Failure(ConfigFailure(error))
    }
  }

  case class ConfigFailure(error: JsError) extends Throwable

}<|MERGE_RESOLUTION|>--- conflicted
+++ resolved
@@ -70,9 +70,6 @@
 object StripeWebhook {
   implicit val stripeWebhookConfigReads: Reads[StripeWebhook] = (
     (JsPath \ "api.key.secret").read[String].map(StripeSecretKey.apply) and
-<<<<<<< HEAD
-    (JsPath \ "au-membership.key.secret").read[String].map(StripeSecretKey.apply))(StripeConfig.apply _)
-=======
     (JsPath \ "au-membership.key.secret").read[String].map(StripeSecretKey.apply)
   )(StripeWebhook.apply _)
 }
@@ -80,7 +77,6 @@
 case class StripeConfig(customerSourceUpdatedWebhook: StripeWebhook)
 object StripeConfig {
   implicit val stripeConfigReads = Json.reads[StripeConfig]
->>>>>>> 184fab83
 }
 
 case class Config(

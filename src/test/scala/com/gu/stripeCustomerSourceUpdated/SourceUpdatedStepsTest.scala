package com.gu.stripeCustomerSourceUpdated

import com.gu.TestingRawEffects
import com.gu.TestingRawEffects.BasicResult
<<<<<<< HEAD
import com.gu.util.apigateway.{ ApiGatewayRequest, ApiGatewayResponse }
import com.gu.util.zuora.ZuoraQueryPaymentMethod.AccountId
=======
import com.gu.util.apigateway.ApiGatewayResponse
import com.gu.util.zuora.ZuoraQueryPaymentMethod.{ AccountId, NumConsecutiveFailures, PaymentMethodFields, PaymentMethodId }
import okhttp3.Request
>>>>>>> d5722439
import org.scalatest.{ FlatSpec, Matchers }

import scalaz.{ -\/, \/- }

class SourceUpdatedStepsTest extends FlatSpec with Matchers {

  "SourceUpdatedSteps" should "getAccountToUpdate non default pm" in {
    val effects = new TestingRawEffects(false, 500, Map(
      ("/action/query", (200, """{
<<<<<<< HEAD
                                  |  "records": [
                                  |    {
                                  |      "Id": "nondefaultPMID",
                                  |      "AccountId": "accid"
                                  |    }
                                  |  ],
                                  |  "size": 1,
                                  |  "done": true
                                  |}""".stripMargin)), //defaultPMID
=======
                                |  "records": [
                                |    {
                                |      "Id": "nondefaultPMID",
                                |      "AccountId": "accid",
                                |      "NumConsecutiveFailures": 3
                                |    }
                                |  ],
                                |  "size": 1,
                                |  "done": true
                                |}""".stripMargin)), //defaultPMID
>>>>>>> d5722439
      ("/accounts/accid/summary", (200, accountSummaryJson))
    ))

    val actual = SourceUpdatedSteps.getPaymentMethodToUpdate(StripeCustomerId("fakecustid"), StripeSourceId("fakecardid")).run.run(effects.zuoraDeps)

    val expectedPOST = BasicResult(
      "POST",
      "/action/query",
      "{\"queryString\":\"SELECT Id, AccountId, NumConsecutiveFailures\\n FROM PaymentMethod\\n  where Type='CreditCardReferenceTransaction' AND PaymentMethodStatus = 'Active' AND TokenId = 'fakecardid' AND SecondTokenId = 'fakecustid'\"}"
    )
    val expectedGET = BasicResult(
      "GET",
      "/accounts/accid/summary",
      ""
    )

    effects.requestsAttempted should be(List(expectedGET, expectedPOST))
    actual should be(-\/(ApiGatewayResponse.successfulExecution))
  }

  "SourceUpdatedSteps" should "getAccountToUpdate default pm" in {
    val effects = new TestingRawEffects(false, 500, Map(
      ("/action/query", (200, """{
<<<<<<< HEAD
                                  |  "records": [
                                  |    {
                                  |      "Id": "defaultPMID",
                                  |      "AccountId": "accid"
                                  |    }
                                  |  ],
                                  |  "size": 1,
                                  |  "done": true
                                  |}""".stripMargin)), //defaultPMID
=======
                                |  "records": [
                                |    {
                                |      "Id": "defaultPMID",
                                |      "AccountId": "accid",
                                |      "NumConsecutiveFailures": 3
                                |    }
                                |  ],
                                |  "size": 1,
                                |  "done": true
                                |}""".stripMargin)), //defaultPMID
>>>>>>> d5722439
      ("/accounts/accid/summary", (200, accountSummaryJson))
    ))

    val actual = SourceUpdatedSteps.getPaymentMethodToUpdate(StripeCustomerId("fakecustid"), StripeSourceId("fakecardid")).run.run(effects.zuoraDeps)

    val expectedPOST = BasicResult(
      "POST",
      "/action/query",
      "{\"queryString\":\"SELECT Id, AccountId, NumConsecutiveFailures\\n FROM PaymentMethod\\n  where Type='CreditCardReferenceTransaction' AND PaymentMethodStatus = 'Active' AND TokenId = 'fakecardid' AND SecondTokenId = 'fakecustid'\"}"
    )
    val expectedGET = BasicResult(
      "GET",
      "/accounts/accid/summary",
      ""
    )

<<<<<<< HEAD
    effects.requestsAttempted should be(List(expectedGET, expectedPOST))
    actual should be(\/-(AccountId("accountidfake")))
=======
    effects.basicResults should be(List(expectedGET, expectedPOST))
    actual should be(\/-(PaymentMethodFields(PaymentMethodId("defaultPMID"), AccountId("accid"), NumConsecutiveFailures(3))))
>>>>>>> d5722439
  }

  "SourceUpdatedSteps" should "getAccountToUpdate default pm with multiple on the same account" in {
    val effects = new TestingRawEffects(false, 500, Map(
      ("/action/query", (200, """{
<<<<<<< HEAD
                                  |  "records": [
                                  |    {
                                  |      "Id": "defaultPMID",
                                  |      "AccountId": "accountidfake"
                                  |    },
                                  |    {
                                  |      "Id": "anotherPM",
                                  |      "AccountId": "accountidfake"
                                  |    }
                                  |  ],
                                  |  "size": 2,
                                  |  "done": true
                                  |}""".stripMargin)), //defaultPMID
=======
                                |  "records": [
                                |    {
                                |      "Id": "defaultPMID",
                                |      "AccountId": "accountidfake",
                                |      "NumConsecutiveFailures": 2
                                |    },
                                |    {
                                |      "Id": "anotherPM",
                                |      "AccountId": "accountidfake",
                                |      "NumConsecutiveFailures": 4
                                |    }
                                |  ],
                                |  "size": 2,
                                |  "done": true
                                |}""".stripMargin)), //defaultPMID
>>>>>>> d5722439
      ("/accounts/accountidfake/summary", (200, accountSummaryJson))
    ))

    val actual = SourceUpdatedSteps.getPaymentMethodToUpdate(StripeCustomerId("fakecustid"), StripeSourceId("fakecardid")).run.run(effects.zuoraDeps)

    val expectedPOST = BasicResult(
      "POST",
      "/action/query",
      "{\"queryString\":\"SELECT Id, AccountId, NumConsecutiveFailures\\n FROM PaymentMethod\\n  where Type='CreditCardReferenceTransaction' AND PaymentMethodStatus = 'Active' AND TokenId = 'fakecardid' AND SecondTokenId = 'fakecustid'\"}"
    )
    val expectedGET = BasicResult(
      "GET",
      "/accounts/accountidfake/summary",
      ""
    )

<<<<<<< HEAD
    effects.requestsAttempted should be(List(expectedGET, expectedPOST))
    actual should be(\/-(AccountId("accountidfake")))
=======
    effects.basicResults should be(List(expectedGET, expectedPOST))
    actual should be(\/-(PaymentMethodFields(PaymentMethodId("defaultPMID"), AccountId("accountidfake"), NumConsecutiveFailures(2))))
>>>>>>> d5722439
  }

  "SourceUpdatedSteps" should "getAccountToUpdate multiple on different account" in {
    val effects = new TestingRawEffects(false, 500, Map(
      ("/action/query", (200, """{
<<<<<<< HEAD
                                  |  "records": [
                                  |    {
                                  |      "Id": "defaultPMID",
                                  |      "AccountId": "accountidfake"
                                  |    },
                                  |    {
                                  |      "Id": "anotherPM",
                                  |      "AccountId": "accountidANOTHER"
                                  |    }
                                  |  ],
                                  |  "size": 2,
                                  |  "done": true
                                  |}""".stripMargin)), //defaultPMID
=======
                                |  "records": [
                                |    {
                                |      "Id": "defaultPMID",
                                |      "AccountId": "accountidfake",
                                |      "NumConsecutiveFailures": 2
                                |    },
                                |    {
                                |      "Id": "anotherPM",
                                |      "AccountId": "accountidANOTHER",
                                |      "NumConsecutiveFailures": 4
                                |    }
                                |  ],
                                |  "size": 2,
                                |  "done": true
                                |}""".stripMargin)), //defaultPMID
>>>>>>> d5722439
      ("/accounts/accountidfake/summary", (200, accountSummaryJson))
    ))

    val actual = SourceUpdatedSteps.getPaymentMethodToUpdate(StripeCustomerId("fakecustid"), StripeSourceId("fakecardid")).run.run(effects.zuoraDeps)

    val expectedPOST = BasicResult(
      "POST",
      "/action/query",
      "{\"queryString\":\"SELECT Id, AccountId, NumConsecutiveFailures\\n FROM PaymentMethod\\n  where Type='CreditCardReferenceTransaction' AND PaymentMethodStatus = 'Active' AND TokenId = 'fakecardid' AND SecondTokenId = 'fakecustid'\"}"
    )
    effects.requestsAttempted should be(List(expectedPOST))
    actual should be(-\/(ApiGatewayResponse.internalServerError("could not find correct account for stripe details")))
  }

  "SourceUpdatedSteps" should "getAccountToUpdate no payment methods at all" in {
    val effects = new TestingRawEffects(false, 500, Map(
      ("/action/query", (200, """{
                                  |  "records": [
                                  |  ],
                                  |  "size": 0,
                                  |  "done": true
                                  |}""".stripMargin)), //defaultPMID
      ("/accounts/accountidfake/summary", (200, accountSummaryJson))
    ))

    val actual = SourceUpdatedSteps.getPaymentMethodToUpdate(StripeCustomerId("fakecustid"), StripeSourceId("fakecardid")).run.run(effects.zuoraDeps)

    val expectedPOST = BasicResult(
      "POST",
      "/action/query",
      "{\"queryString\":\"SELECT Id, AccountId, NumConsecutiveFailures\\n FROM PaymentMethod\\n  where Type='CreditCardReferenceTransaction' AND PaymentMethodStatus = 'Active' AND TokenId = 'fakecardid' AND SecondTokenId = 'fakecustid'\"}"
    )
    effects.requestsAttempted should be(List(expectedPOST))
    actual should be(-\/(ApiGatewayResponse.internalServerError("could not find correct account for stripe details")))
  }

  /**/

  "SourceUpdatedSteps" should "updatePaymentMethod" in {

    val effects = new TestingRawEffects(false, 500, Map(
      ("/object/payment-method", (200, """{"Success": true,"Id": "newPMID"}""")),
      ("/object/account/fake", (200, """{"Success": true,"Id": "fakeaccountid"}"""))
    ))

    val eventData = EventDataObject(
      id = StripeSourceId("card_def456"),
      brand = StripeBrand.Visa,
      country = StripeCountry("US"),
      customer = StripeCustomerId("cus_ghi789"),
      expiry = StripeExpiry(exp_month = 7, exp_year = 2020),
      last4 = StripeLast4("1234")
    )

    val actual = SourceUpdatedSteps.createUpdatedDefaultPaymentMethod(PaymentMethodFields(PaymentMethodId("PMID"), AccountId("fake"), NumConsecutiveFailures(1)), eventData).run.run(effects.zuoraDeps)

    val expectedPOST = BasicResult(
      "POST",
      "/object/payment-method",
      """{"AccountId":"fake","TokenId":"card_def456","SecondTokenId":"cus_ghi789","CreditCardCountry":"US","CreditCardNumber":"1234","CreditCardExpirationMonth":7,"CreditCardExpirationYear":2020,"CreditCardType":"Visa","Type":"CreditCardReferenceTransaction","NumConsecutiveFailures":1}"""
    )
    val expectedPUT = BasicResult(
      "PUT",
      "/object/account/fake",
      """{"DefaultPaymentMethodId":"newPMID"}"""
    )

    effects.requestsAttempted should be(List(expectedPUT, expectedPOST))
    actual should be(\/-(()))
  }

  "SourceUpdatedSteps" should "fail with unauthorised if the Stripe Signature header check fails" in {
    val effects = new TestingRawEffects(false, 500)
    val sourceUpdatedSteps = SourceUpdatedSteps.Deps(effects.zuoraDeps, effects.stripeDeps)

    val badHeaders = Map(
      "SomeHeader1" -> "testvalue",
      "Content-Type" -> "application/json",
      "Stripe-Signature" -> "t=1513759648,v1=longAlphanumericString"
    )

    val someBody =
      """
        |{
        |  "id": "evt_lettersAndNumbers",
        |  "data": {
        |    "object": {
        |      "id": "card_lettersAndNumbers",
        |      "object": "card",
        |      "brand": "Visa",
        |      "country": "US",
        |      "customer": "cus_lettersAndNumbers",
        |      "exp_month": 7,
        |      "exp_year": 2020,
        |      "fingerprint": "lettersAndNumbers",
        |      "funding": "credit",
        |      "last4": "1234",
        |      "name": null,
        |      "tokenization_method": null
        |    }
        |  },
        |  "livemode": true,
        |  "pending_webhooks": 1,
        |  "request": {
        |    "id": null,
        |    "idempotency_key": null
        |  },
        |  "type": "customer.source.updated"
        |}
      """.stripMargin

    val testGatewayRequest = ApiGatewayRequest(None, someBody.toString, Some(badHeaders))

    val actual = SourceUpdatedSteps.apply(sourceUpdatedSteps)(testGatewayRequest)

    effects.requestsAttempted should be(Nil)
    actual.leftMap(_.statusCode) should be(-\/("401"))
  }

  val accountSummaryJson =
    """{
  "payments": [
    {
      "paidInvoices": [
        {
          "invoiceNumber": "INV00000159",
          "appliedPaymentAmount": 5,
          "invoiceId": "2c92a09539190dbe0139190f42780012"
        },
        {
          "invoiceNumber": "INV00000323",
          "appliedPaymentAmount": 139722.1,
          "invoiceId": "2c92a0953a3fa95d013a407c10a60100"
        },
        {
          "invoiceNumber": "INV00000160",
          "appliedPaymentAmount": 10521,
          "invoiceId": "2c92a09739190dc60139194bcf1b0098"
        }
      ],
      "paymentNumber": "P-00000075",
      "status": "Processed",
      "effectiveDate": "2013-03-27",
      "id": "2c92c8f83dabf9cf013daf3bfa0305a6",
      "paymentType": "Electronic"
    },
    {
      "paidInvoices": [
        {
          "invoiceNumber": "INV00000159",
          "appliedPaymentAmount": 5,
          "invoiceId": "2c92a09539190dbe0139190f42780012"
        }
      ],
      "paymentNumber": "P-00000056",
      "status": "Processed",
      "effectiveDate": "2012-08-11",
      "id": "2c92a0f9391832b101391922ad5f049d",
      "paymentType": "Electronic"
    }
  ],
  "invoices": [
    {
      "amount": 139722.1,
      "status": "Posted",
      "invoiceNumber": "INV00000323",
      "invoiceDate": "2013-02-11",
      "balance": 0,
      "id": "2c92a0953a3fa95d013a407c10a60100",
      "dueDate": "2013-02-11"
    },
    {
      "amount": 10521,
      "status": "Posted",
      "invoiceNumber": "INV00000160",
      "invoiceDate": "2012-08-11",
      "balance": 0,
      "id": "2c92a09739190dc60139194bcf1b0098",
      "dueDate": "2012-08-11"
    },
    {
      "amount": 10,
      "status": "Posted",
      "invoiceNumber": "INV00000159",
      "invoiceDate": "2012-08-11",
      "balance": 0,
      "id": "2c92a09539190dbe0139190f42780012",
      "dueDate": "2012-08-11"
    }
  ],
  "usage": [
    {
      "unitOfMeasure": "UOM",
      "quantity": 10,
      "startDate": "2012-02"
    },
    {
      "unitOfMeasure": "UOM",
      "quantity": 10,
      "startDate": "2012-01"
    }
  ],
  "basicInfo": {
    "defaultPaymentMethod": {
      "creditCardNumber": "************1111",
      "paymentMethodType": "CreditCard",
      "creditCardExpirationMonth": 10,
      "creditCardExpirationYear": 2020,
      "creditCardType": "Visa",
      "id": "defaultPMID"
    },
    "status": "Active",
    "lastInvoiceDate": "2013-02-11",
    "lastPaymentAmount": 150248.1,
    "billCycleDay": 1,
    "invoiceDeliveryPrefsPrint": false,
    "invoiceDeliveryPrefsEmail": true,
    "additionalEmailAddresses": [
      "test1@test.com",
      "test2@test.com"
    ],
    "name": "subscribeCallYan_1",
    "balance": 0,
    "accountNumber": "A00001115",
    "id": "accountidfake",
    "dfadsf__c": null,
    "currency": "USD",
    "lastPaymentDate": "2013-03-27"
  },
  "soldToContact": {
    "fax": "",
    "taxRegion": "",
    "country": "United States",
    "zipCode": "95135",
    "county": "",
    "lastName": "Cho",
    "workEmail": "work_email@zbcloud.com",
    "state": "California",
    "address2": "",
    "address1": "278 Bridgeton Circle",
    "firstName": "Bill",
    "id": "2c92a0f9391832b10139183e27940043",
    "workPhone": "5555551212",
    "city": "San Jose"
  },
  "success": true,
  "subscriptions": [
    {
      "termEndDate": "2014-02-01",
      "termStartDate": "2013-02-01",
      "status": "Active",
      "initialTerm": 12,
      "autoRenew": true,
      "subscriptionNumber": "A-S00001081",
      "subscriptionStartDate": "2013-02-01",
      "id": "2c92c8f83dc4f752013dc72c24ee016d",
      "ratePlans": [
        {
          "productName": "Recurring Charge",
          "ratePlanName": "QSF_Tier"
        }
      ],
      "termType": "TERMED",
      "renewalTerm": 3
    },
    {
      "termEndDate": "2014-02-01",
      "termStartDate": "2013-02-01",
      "status": "Active",
      "initialTerm": 12,
      "autoRenew": true,
      "subscriptionNumber": "A-S00001080",
      "subscriptionStartDate": "2013-02-01",
      "id": "2c92c8f83dc4f752013dc72bb85c0127",
      "ratePlans": [
        {
          "productName": "Recurring Charge",
          "ratePlanName": "QSF_Tier"
        }
      ],
      "termType": "TERMED",
      "renewalTerm": 3
    },
    {
      "termEndDate": "2014-04-01",
      "termStartDate": "2013-12-01",
      "status": "Cancelled",
      "initialTerm": 10,
      "autoRenew": false,
      "subscriptionNumber": "A-S00001079",
      "subscriptionStartDate": "2013-02-01",
      "id": "2c92c8f83dc4f752013dc723fdab00d4",
      "ratePlans": [
        {
          "productName": "Recurring Charge",
          "ratePlanName": "QSF_Tier"
        }
      ],
      "termType": "TERMED",
      "renewalTerm": 4
    },
    {
      "termEndDate": "2012-02-11",
      "termStartDate": "2011-02-11",
      "status": "Active",
      "initialTerm": 12,
      "autoRenew": false,
      "subscriptionNumber": "A-S00001076",
      "subscriptionStartDate": "2011-02-11",
      "id": "2c92c8f83db0b4b4013db4717ad000ec",
      "ratePlans": [
        {
          "productName": "Recurring Charge",
          "ratePlanName": "Month_PerUnit"
        },
        {
          "productName": "Recurring Charge",
          "ratePlanName": "Month_PerUnit"
        }
      ],
      "termType": "TERMED",
      "renewalTerm": 3
    },
    {
      "termEndDate": "2012-02-11",
      "termStartDate": "2011-02-11",
      "status": "Active",
      "initialTerm": 12,
      "autoRenew": false,
      "subscriptionNumber": "A-S00001075",
      "subscriptionStartDate": "2011-02-11",
      "id": "2c92c8f83db0b4b4013db3ab6a4d00bc",
      "ratePlans": [
        {
          "productName": "Recurring Charge",
          "ratePlanName": "Month_PerUnit"
        },
        {
          "productName": "Recurring Charge",
          "ratePlanName": "Month_PerUnit"
        }
      ],
      "termType": "TERMED",
      "renewalTerm": 3
    },
    {
      "termEndDate": "2012-02-11",
      "termStartDate": "2011-02-11",
      "status": "Active",
      "initialTerm": 12,
      "autoRenew": false,
      "subscriptionNumber": "A-S00001074",
      "subscriptionStartDate": "2011-02-11",
      "id": "2c92c8f83db0b4b4013db3aa9fbd0090",
      "ratePlans": [
        {
          "productName": "Recurring Charge",
          "ratePlanName": "Month_PerUnit"
        }
      ],
      "termType": "TERMED",
      "renewalTerm": 3
    }
  ],
  "billToContact": {
    "fax": "",
    "taxRegion": "",
    "country": "United States",
    "zipCode": "95135",
    "county": "",
    "lastName": "Zou",
    "workEmail": "work_email@zbcloud.com",
    "state": "California",
    "address2": "",
    "address1": "1400 Bridge Pkwy",
    "firstName": "Cheng",
    "id": "2c92a0f9391832b10139183e27940043",
    "workPhone": "5555551212",
    "city": "San Jose"
  }
}""".stripMargin

}<|MERGE_RESOLUTION|>--- conflicted
+++ resolved
@@ -2,14 +2,8 @@
 
 import com.gu.TestingRawEffects
 import com.gu.TestingRawEffects.BasicResult
-<<<<<<< HEAD
 import com.gu.util.apigateway.{ ApiGatewayRequest, ApiGatewayResponse }
-import com.gu.util.zuora.ZuoraQueryPaymentMethod.AccountId
-=======
-import com.gu.util.apigateway.ApiGatewayResponse
 import com.gu.util.zuora.ZuoraQueryPaymentMethod.{ AccountId, NumConsecutiveFailures, PaymentMethodFields, PaymentMethodId }
-import okhttp3.Request
->>>>>>> d5722439
 import org.scalatest.{ FlatSpec, Matchers }
 
 import scalaz.{ -\/, \/- }
@@ -19,17 +13,6 @@
   "SourceUpdatedSteps" should "getAccountToUpdate non default pm" in {
     val effects = new TestingRawEffects(false, 500, Map(
       ("/action/query", (200, """{
-<<<<<<< HEAD
-                                  |  "records": [
-                                  |    {
-                                  |      "Id": "nondefaultPMID",
-                                  |      "AccountId": "accid"
-                                  |    }
-                                  |  ],
-                                  |  "size": 1,
-                                  |  "done": true
-                                  |}""".stripMargin)), //defaultPMID
-=======
                                 |  "records": [
                                 |    {
                                 |      "Id": "nondefaultPMID",
@@ -40,7 +23,6 @@
                                 |  "size": 1,
                                 |  "done": true
                                 |}""".stripMargin)), //defaultPMID
->>>>>>> d5722439
       ("/accounts/accid/summary", (200, accountSummaryJson))
     ))
 
@@ -64,17 +46,6 @@
   "SourceUpdatedSteps" should "getAccountToUpdate default pm" in {
     val effects = new TestingRawEffects(false, 500, Map(
       ("/action/query", (200, """{
-<<<<<<< HEAD
-                                  |  "records": [
-                                  |    {
-                                  |      "Id": "defaultPMID",
-                                  |      "AccountId": "accid"
-                                  |    }
-                                  |  ],
-                                  |  "size": 1,
-                                  |  "done": true
-                                  |}""".stripMargin)), //defaultPMID
-=======
                                 |  "records": [
                                 |    {
                                 |      "Id": "defaultPMID",
@@ -85,7 +56,6 @@
                                 |  "size": 1,
                                 |  "done": true
                                 |}""".stripMargin)), //defaultPMID
->>>>>>> d5722439
       ("/accounts/accid/summary", (200, accountSummaryJson))
     ))
 
@@ -102,33 +72,13 @@
       ""
     )
 
-<<<<<<< HEAD
     effects.requestsAttempted should be(List(expectedGET, expectedPOST))
-    actual should be(\/-(AccountId("accountidfake")))
-=======
-    effects.basicResults should be(List(expectedGET, expectedPOST))
     actual should be(\/-(PaymentMethodFields(PaymentMethodId("defaultPMID"), AccountId("accid"), NumConsecutiveFailures(3))))
->>>>>>> d5722439
   }
 
   "SourceUpdatedSteps" should "getAccountToUpdate default pm with multiple on the same account" in {
     val effects = new TestingRawEffects(false, 500, Map(
       ("/action/query", (200, """{
-<<<<<<< HEAD
-                                  |  "records": [
-                                  |    {
-                                  |      "Id": "defaultPMID",
-                                  |      "AccountId": "accountidfake"
-                                  |    },
-                                  |    {
-                                  |      "Id": "anotherPM",
-                                  |      "AccountId": "accountidfake"
-                                  |    }
-                                  |  ],
-                                  |  "size": 2,
-                                  |  "done": true
-                                  |}""".stripMargin)), //defaultPMID
-=======
                                 |  "records": [
                                 |    {
                                 |      "Id": "defaultPMID",
@@ -144,7 +94,6 @@
                                 |  "size": 2,
                                 |  "done": true
                                 |}""".stripMargin)), //defaultPMID
->>>>>>> d5722439
       ("/accounts/accountidfake/summary", (200, accountSummaryJson))
     ))
 
@@ -161,33 +110,13 @@
       ""
     )
 
-<<<<<<< HEAD
     effects.requestsAttempted should be(List(expectedGET, expectedPOST))
-    actual should be(\/-(AccountId("accountidfake")))
-=======
-    effects.basicResults should be(List(expectedGET, expectedPOST))
     actual should be(\/-(PaymentMethodFields(PaymentMethodId("defaultPMID"), AccountId("accountidfake"), NumConsecutiveFailures(2))))
->>>>>>> d5722439
   }
 
   "SourceUpdatedSteps" should "getAccountToUpdate multiple on different account" in {
     val effects = new TestingRawEffects(false, 500, Map(
       ("/action/query", (200, """{
-<<<<<<< HEAD
-                                  |  "records": [
-                                  |    {
-                                  |      "Id": "defaultPMID",
-                                  |      "AccountId": "accountidfake"
-                                  |    },
-                                  |    {
-                                  |      "Id": "anotherPM",
-                                  |      "AccountId": "accountidANOTHER"
-                                  |    }
-                                  |  ],
-                                  |  "size": 2,
-                                  |  "done": true
-                                  |}""".stripMargin)), //defaultPMID
-=======
                                 |  "records": [
                                 |    {
                                 |      "Id": "defaultPMID",
@@ -203,7 +132,6 @@
                                 |  "size": 2,
                                 |  "done": true
                                 |}""".stripMargin)), //defaultPMID
->>>>>>> d5722439
       ("/accounts/accountidfake/summary", (200, accountSummaryJson))
     ))
 
@@ -221,11 +149,11 @@
   "SourceUpdatedSteps" should "getAccountToUpdate no payment methods at all" in {
     val effects = new TestingRawEffects(false, 500, Map(
       ("/action/query", (200, """{
-                                  |  "records": [
-                                  |  ],
-                                  |  "size": 0,
-                                  |  "done": true
-                                  |}""".stripMargin)), //defaultPMID
+                                |  "records": [
+                                |  ],
+                                |  "size": 0,
+                                |  "done": true
+                                |}""".stripMargin)), //defaultPMID
       ("/accounts/accountidfake/summary", (200, accountSummaryJson))
     ))
 

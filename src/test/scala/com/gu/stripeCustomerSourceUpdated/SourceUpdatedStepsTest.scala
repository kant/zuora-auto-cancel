--- conflicted
+++ resolved
@@ -23,12 +23,7 @@
                                 |  "size": 1,
                                 |  "done": true
                                 |}""".stripMargin)), //defaultPMID
-<<<<<<< HEAD
       ("/accounts/accid/summary", (200, defaultAccountSummaryJson))))
-=======
-      ("/accounts/accid/summary", (200, defaultAccountSummaryJson))
-    ))
->>>>>>> 184fab83
 
     val actual = SourceUpdatedSteps.getPaymentMethodsToUpdate(StripeCustomerId("fakecustid"), StripeSourceId("fakecardid")).run.run(effects.zuoraDeps)
 
@@ -58,12 +53,8 @@
                                 |  "size": 1,
                                 |  "done": true
                                 |}""".stripMargin)), //defaultPMID
-<<<<<<< HEAD
-      ("/accounts/accid/summary", (200, defaultAccountSummaryJson))))
-=======
       ("/accounts/accid/summary", (200, defaultAccountSummaryJson))
     ))
->>>>>>> 184fab83
 
     val actual = SourceUpdatedSteps.getPaymentMethodsToUpdate(StripeCustomerId("fakecustid"), StripeSourceId("fakecardid")).run.run(effects.zuoraDeps)
 
@@ -98,12 +89,7 @@
                                 |  "size": 2,
                                 |  "done": true
                                 |}""".stripMargin)), //defaultPMID
-<<<<<<< HEAD
       ("/accounts/accountidfake/summary", (200, defaultAccountSummaryJson))))
-=======
-      ("/accounts/accountidfake/summary", (200, defaultAccountSummaryJson))
-    ))
->>>>>>> 184fab83
 
     val actual = SourceUpdatedSteps.getPaymentMethodsToUpdate(StripeCustomerId("fakecustid"), StripeSourceId("fakecardid")).run.run(effects.zuoraDeps)
 
@@ -145,12 +131,7 @@
                                 |}""".stripMargin)),
       ("/accounts/accountidfake/summary", (200, defaultAccountSummaryJson)),
       ("/accounts/accountidANOTHER/summary", (200, accountSummaryJson("anotherPM"))),
-<<<<<<< HEAD
       ("/accounts/accountidANOTHERONE/summary", (200, accountSummaryJson("anotherPMAGAIN")))))
-=======
-      ("/accounts/accountidANOTHERONE/summary", (200, accountSummaryJson("anotherPMAGAIN")))
-    ))
->>>>>>> 184fab83
 
     val actual = SourceUpdatedSteps.getPaymentMethodsToUpdate(StripeCustomerId("fakecustid"), StripeSourceId("fakecardid")).run.run(effects.zuoraDeps)
 
@@ -169,14 +150,9 @@
     val expectedGET3 = BasicResult(
       "GET",
       "/accounts/accountidANOTHERONE/summary",
-<<<<<<< HEAD
-      "")
-    effects.basicResults.toSet should be(Set(expectedGET1, expectedGET2, expectedGET3, expectedPOST))
-=======
       ""
     )
     effects.requestsAttempted.toSet should be(Set(expectedGET1, expectedGET2, expectedGET3, expectedPOST))
->>>>>>> 184fab83
     actual.map(_.toSet) should be(\/-(Set(
       PaymentMethodFields(PaymentMethodId("defaultPMID"), AccountId("accountidfake"), NumConsecutiveFailures(2)),
       PaymentMethodFields(PaymentMethodId("anotherPM"), AccountId("accountidANOTHER"), NumConsecutiveFailures(4)),
@@ -202,12 +178,8 @@
                                 |  "done": true
                                 |}""".stripMargin)),
       ("/accounts/accountidfake/summary", (200, defaultAccountSummaryJson)),
-<<<<<<< HEAD
-      ("/accounts/accountidANOTHER/summary", (200, accountSummaryJson("anotherPM")))))
-=======
       ("/accounts/accountidANOTHER/summary", (200, accountSummaryJson("anotherPM")))
     ))
->>>>>>> 184fab83
 
     val actual = SourceUpdatedSteps.getPaymentMethodsToUpdate(StripeCustomerId("fakecustid"), StripeSourceId("fakecardid")).run.run(effects.zuoraDeps)
 
@@ -222,14 +194,9 @@
     val expectedGET2 = BasicResult(
       "GET",
       "/accounts/accountidANOTHER/summary",
-<<<<<<< HEAD
-      "")
-    effects.basicResults.toSet should be(Set(expectedGET1, expectedGET2, expectedPOST))
-=======
       ""
     )
     effects.requestsAttempted.toSet should be(Set(expectedGET1, expectedGET2, expectedPOST))
->>>>>>> 184fab83
     actual.map(_.toSet) should be(\/-(Set(
       PaymentMethodFields(PaymentMethodId("defaultPMID"), AccountId("accountidfake"), NumConsecutiveFailures(2)))))
   }
@@ -262,26 +229,17 @@
                                 |  "size": 4,
                                 |  "done": true
                                 |}""".stripMargin)), //defaultPMID
-<<<<<<< HEAD
-      ("/accounts/accountidfake/summary", (200, defaultAccountSummaryJson))))
-=======
       ("/accounts/accountidfake/summary", (200, defaultAccountSummaryJson))
     ))
->>>>>>> 184fab83
 
     val actual = SourceUpdatedSteps.getPaymentMethodsToUpdate(StripeCustomerId("fakecustid"), StripeSourceId("fakecardid")).run.run(effects.zuoraDeps)
 
     val expectedPOST = BasicResult(
       "POST",
       "/action/query",
-<<<<<<< HEAD
-      "{\"queryString\":\"SELECT Id, AccountId, NumConsecutiveFailures\\n FROM PaymentMethod\\n  where Type='CreditCardReferenceTransaction' AND PaymentMethodStatus = 'Active' AND TokenId = 'fakecardid' AND SecondTokenId = 'fakecustid'\"}")
-    effects.basicResults should be(List(expectedPOST))
-=======
       "{\"queryString\":\"SELECT Id, AccountId, NumConsecutiveFailures\\n FROM PaymentMethod\\n  where Type='CreditCardReferenceTransaction' AND PaymentMethodStatus = 'Active' AND TokenId = 'fakecardid' AND SecondTokenId = 'fakecustid'\"}"
     )
     effects.requestsAttempted should be(List(expectedPOST))
->>>>>>> 184fab83
     actual should be(-\/(ApiGatewayResponse.internalServerError("could not find correct account for stripe details")))
   }
 
@@ -293,26 +251,17 @@
                                 |  "size": 0,
                                 |  "done": true
                                 |}""".stripMargin)), //defaultPMID
-<<<<<<< HEAD
-      ("/accounts/accountidfake/summary", (200, defaultAccountSummaryJson))))
-=======
       ("/accounts/accountidfake/summary", (200, defaultAccountSummaryJson))
     ))
->>>>>>> 184fab83
 
     val actual = SourceUpdatedSteps.getPaymentMethodsToUpdate(StripeCustomerId("fakecustid"), StripeSourceId("fakecardid")).run.run(effects.zuoraDeps)
 
     val expectedPOST = BasicResult(
       "POST",
       "/action/query",
-<<<<<<< HEAD
-      "{\"queryString\":\"SELECT Id, AccountId, NumConsecutiveFailures\\n FROM PaymentMethod\\n  where Type='CreditCardReferenceTransaction' AND PaymentMethodStatus = 'Active' AND TokenId = 'fakecardid' AND SecondTokenId = 'fakecustid'\"}")
-    effects.basicResults should be(List(expectedPOST))
-=======
       "{\"queryString\":\"SELECT Id, AccountId, NumConsecutiveFailures\\n FROM PaymentMethod\\n  where Type='CreditCardReferenceTransaction' AND PaymentMethodStatus = 'Active' AND TokenId = 'fakecardid' AND SecondTokenId = 'fakecustid'\"}"
     )
     effects.requestsAttempted should be(List(expectedPOST))
->>>>>>> 184fab83
     actual should be(\/-(List()))
   }
 
@@ -322,12 +271,8 @@
 
     val effects = new TestingRawEffects(false, 500, Map(
       ("/object/payment-method", (200, """{"Success": true,"Id": "newPMID"}""")),
-<<<<<<< HEAD
-      ("/object/account/fake", (200, """{"Success": true,"Id": "fakeaccountid"}"""))))
-=======
       ("/object/account/fake", (200, """{"Success": true,"Id": "fakeaccountid"}"""))
     ))
->>>>>>> 184fab83
 
     val eventData = EventDataObject(
       id = StripeSourceId("card_def456"),

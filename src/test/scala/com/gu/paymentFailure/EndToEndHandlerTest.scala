package com.gu.paymentFailure

import java.io.{ ByteArrayInputStream, ByteArrayOutputStream }

import com.gu.TestData._
import com.gu.effects.TestingRawEffects
import org.scalatest.{ FlatSpec, Matchers }

class EndToEndHandlerTest extends FlatSpec with Matchers {

  it should "manage an end to end call" in {

    val stream = new ByteArrayInputStream(EndToEndData.zuoraCalloutJson.getBytes(java.nio.charset.StandardCharsets.UTF_8))
    val os = new ByteArrayOutputStream()
    val config = new TestingRawEffects(false, 200, EndToEndData.responses)
    //execute
    Lambda.default(config.rawEffects)(stream, os, null)

<<<<<<< HEAD
    //verify
    def body(b: RequestBody): String = {
      val buffer = new Buffer()
      b.writeTo(buffer)
      buffer.readString(UTF_8)
    }

    val actualResult = config.result.map(req => (req.method, req.url.encodedPath) -> Option(req.body).map(body)).toMap.get(("POST", "/messaging/v1/messageDefinitionSends/111/send")).get.get

    actualResult jsonMatches EndToEndData.expectedEmailSend // TODO check the body too

    val responseString = new String(os.toByteArray(), "UTF-8")

    val expectedResponse =
      s"""
         |{"statusCode":"200","headers":{"Content-Type":"application/json"},"body":"Success"}
         |""".stripMargin
    responseString jsonMatches expectedResponse
  }

  it should "manage an end to end call with billing details" in {

    val stream = new ByteArrayInputStream(EndToEndData.zuoraCalloutJsonWithBillingDetails.getBytes(java.nio.charset.StandardCharsets.UTF_8))
    val os = new ByteArrayOutputStream()
    val config = new TestingRawEffects(false, 200, EndToEndData.responses)
    val effects = config.rawEffects
    val deps = Lambda.default(effects)
    //execute
    deps.handler(stream, os, null)

    //verify
    def body(b: RequestBody): String = {
      val buffer = new Buffer()
      b.writeTo(buffer)
      buffer.readString(UTF_8)
    }

    val actualResult = config.result.map(req => (req.method, req.url.encodedPath) -> Option(req.body).map(body)).toMap.get(("POST", "/messaging/v1/messageDefinitionSends/111/send")).get.get

    actualResult jsonMatches EndToEndData.expectedEmailSendWithBillingDetails
=======
    config.resultMap
      .get(("POST", "/messaging/v1/messageDefinitionSends/111/send")) should be(
        Some(Some(EndToEndData.expectedEmailSend))) // TODO check the body too
>>>>>>> cf84815d

    val responseString = new String(os.toByteArray(), "UTF-8")

    val expectedResponse =
      s"""
         |{"statusCode":"200","headers":{"Content-Type":"application/json"},"body":"Success"}
         |""".stripMargin
    responseString jsonMatches expectedResponse
  }

}

object EndToEndData {

  def responses: Map[String, (Int, String)] = Map(
    ("/transactions/invoices/accounts/2c92c0f85fc90734015fca884c3f04cf", (200, invoices)),
    ("/v1/requestToken", (200, """{"accessToken":"", "expiresIn":1}""")),
    ("/messaging/v1/messageDefinitionSends/111/send", (202, "")))

  val expectedEmailSend =
    """{"To":{"Address":"john.duffell@guardian.co.uk","SubscriberKey":"john.duffell@guardian.co.uk","ContactAttributes":{"SubscriberAttributes":{"subscriber_id":"A-S00071536","product":"Supporter","payment_method":"CreditCardReferenceTransaction","card_type":"Visa","card_expiry_date":"12/2019","first_name":"eSAFaBwm4WJZNg5xhIc","last_name":"eSAFaBwm4WJZNg5xhIc","paymentId":"2c92c0f95fc912eb015fcb2a481720e6","price":"$49.00","serviceStartDate":"17 November 2017","serviceEndDate":"16 November 2018"}}}}"""
  val expectedEmailSendWithBillingDetails =
    """{"To":{"Address":"john.duffell@guardian.co.uk","SubscriberKey":"john.duffell@guardian.co.uk","ContactAttributes":{"SubscriberAttributes":{"subscriber_id":"A-S00071536","product":"Supporter","payment_method":"CreditCardReferenceTransaction","card_type":"Visa","card_expiry_date":"12/2019","first_name":"eSAFaBwm4WJZNg5xhIc","last_name":"eSAFaBwm4WJZNg5xhIc","paymentId":"2c92c0f95fc912eb015fcb2a481720e6","price":"$49.00","serviceStartDate":"17 November 2017","serviceEndDate":"16 November 2018", "billing_address1": "billingAddress1Value", "billing_address2": "billingAddress2Value", "billing_postcode": "billingPostcodeValue", "billing_city": "billingCityValue", "billing_state": "billingStateValue", "billing_country" : "billingCountryValue"}}}}"""

  val invoices =
    """
      |{
      |    "invoices": [
      |        {
      |            "id": "2c92c0f85fc90734015fca884d2c04e3",
      |            "accountId": "2c92c0f85fc90734015fca884c3f04cf",
      |            "accountNumber": "A00071156",
      |            "accountName": "001g000001mtjX6AAI",
      |            "invoiceDate": "2017-11-17",
      |            "invoiceNumber": "INV00093244",
      |            "dueDate": "2017-11-17",
      |            "invoiceTargetDate": "2017-11-17",
      |            "amount": 49,
      |            "balance": 48.97,
      |            "creditBalanceAdjustmentAmount": 0,
      |            "createdBy": "2c92c0f948f36bdb0148f58d6efb72cd",
      |            "status": "Posted",
      |            "body": "/v1/files/2c92c08c5fc90706015fcb2a48eb2df8",
      |            "invoiceItems": [
      |                {
      |                    "id": "2c92c0f85fc90734015fca884d2f04e5",
      |                    "subscriptionName": "A-S00071536",
      |                    "subscriptionId": "2c92c0f85fc90734015fca884c7d04d3",
      |                    "serviceStartDate": "2017-11-17",
      |                    "serviceEndDate": "2018-11-16",
      |                    "chargeAmount": 40.83,
      |                    "chargeDescription": "",
      |                    "chargeName": "Non Founder Supporter - Annual",
      |                    "chargeId": "2c92c0f85fc90734015fca884ca304d8",
      |                    "productName": "Supporter",
      |                    "quantity": 1,
      |                    "taxAmount": 8.17,
      |                    "unitOfMeasure": "",
      |                    "chargeDate": "2017-11-17 15:10:51",
      |                    "chargeType": "Recurring",
      |                    "processingType": "Charge"
      |                }
      |            ],
      |            "invoiceFiles": [
      |                {
      |                    "id": "2c92c08c5fc90706015fcb2a48ee2dfa",
      |                    "versionNumber": 1510942066777,
      |                    "pdfFileUrl": "/v1/files/2c92c08c5fc90706015fcb2a48eb2df8"
      |                },
      |                {
      |                    "id": "2c92c08b5fc912f3015fcb1f2f7e2d3d",
      |                    "versionNumber": 1510941339362,
      |                    "pdfFileUrl": "/v1/files/2c92c08b5fc912f3015fcb1f2f7b2d3b"
      |                },
      |                {
      |                    "id": "2c92c08a5fc90725015fcb1eb7462d4c",
      |                    "versionNumber": 1510941308548,
      |                    "pdfFileUrl": "/v1/files/2c92c08a5fc90725015fcb1eb7422d4a"
      |                },
      |                {
      |                    "id": "2c92c08c5fc90706015fcb1d93ab2d31",
      |                    "versionNumber": 1510941233946,
      |                    "pdfFileUrl": "/v1/files/2c92c08c5fc90706015fcb1d93a92d2f"
      |                },
      |                {
      |                    "id": "2c92c08c5fc90706015fcb1984112d16",
      |                    "versionNumber": 1510940967815,
      |                    "pdfFileUrl": "/v1/files/2c92c08c5fc90706015fcb19840f2d14"
      |                },
      |                {
      |                    "id": "2c92c08a5fc90727015fcb18f0b42d2e",
      |                    "versionNumber": 1510940930076,
      |                    "pdfFileUrl": "/v1/files/2c92c08a5fc90727015fcb18f0b12d2c"
      |                },
      |                {
      |                    "id": "2c92c08d5fc912df015fca8851aa1a8c",
      |                    "versionNumber": 1510931452200,
      |                    "pdfFileUrl": "/v1/files/2c92c08d5fc912df015fca8851a81a8a"
      |                }
      |            ]
      |        }
      |    ],
      |    "success": true
      |}
    """.stripMargin

  val zuoraCalloutJson =
    """
      |{
      |    "resource": "/payment-failure",
      |    "path": "/payment-failure",
      |    "httpMethod": "POST",
      |    "headers": {
      |        "CloudFront-Forwarded-Proto": "https",
      |        "CloudFront-Is-Desktop-Viewer": "true",
      |        "CloudFront-Is-Mobile-Viewer": "false",
      |        "CloudFront-Is-SmartTV-Viewer": "false",
      |        "CloudFront-Is-Tablet-Viewer": "false",
      |        "CloudFront-Viewer-Country": "US",
      |        "Content-Type": "application/json; charset=utf-8",
      |        "Host": "hosthosthost",
      |        "User-Agent": "Amazon CloudFront",
      |        "Via": "1.1 c154e1d9f76106d9025a8ffb4f4831ae.cloudfront.net (CloudFront), 1.1 11b20299329437ea4e28ea2b556ea990.cloudfront.net (CloudFront)",
      |        "X-Amz-Cf-Id": "hihi",
      |        "X-Amzn-Trace-Id": "Root=1-5a0f2574-4cb4d1534b9f321a3b777624",
      |        "X-Forwarded-For": "1.1.1.1, 1.1.1.1",
      |        "X-Forwarded-Port": "443",
      |        "X-Forwarded-Proto": "https"
      |    },
      |    "queryStringParameters": {
      |        "apiClientId": "a",
      |        "apiToken": "b"
      |    },
      |    "pathParameters": null,
      |    "stageVariables": null,
      |    "requestContext": {
      |        "path": "/CODE/payment-failure",
      |        "accountId": "865473395570",
      |        "resourceId": "ls9b61",
      |        "stage": "CODE",
      |        "requestId": "11111111-cbc2-11e7-a389-b7e6e2ab8316",
      |        "identity": {
      |            "cognitoIdentityPoolId": null,
      |            "accountId": null,
      |            "cognitoIdentityId": null,
      |            "caller": null,
      |            "apiKey": "",
      |            "sourceIp": "1.1.1.1",
      |            "accessKey": null,
      |            "cognitoAuthenticationType": null,
      |            "cognitoAuthenticationProvider": null,
      |            "userArn": null,
      |            "userAgent": "Amazon CloudFront",
      |            "user": null
      |        },
      |        "resourcePath": "/payment-failure",
      |        "httpMethod": "POST",
      |        "apiId": "11111"
      |    },
      |    "body": "{\"accountId\":\"2c92c0f85fc90734015fca884c3f04cf\",\"firstName\":\"eSAFaBwm4WJZNg5xhIc\",\"lastName\":\"eSAFaBwm4WJZNg5xhIc\",\"creditCardExpirationMonth\":\"12\",\"creditCardExpirationYear\":\"2019\",\"paymentId\":\"2c92c0f95fc912eb015fcb2a481720e6\",\"tenantId\":\"c\",\"currency\":\"USD\",\"creditCardType\":\"Visa\",\"paymentMethodType\":\"CreditCardReferenceTransaction\",\"email\":\"john.duffell@guardian.co.uk\",\"failureNumber\":\"1\"}",
      |    "isBase64Encoded": false
      |}
    """.stripMargin

  val zuoraCalloutJsonWithBillingDetails =
    """
      |{
      |    "resource": "/payment-failure",
      |    "path": "/payment-failure",
      |    "httpMethod": "POST",
      |    "headers": {
      |        "CloudFront-Forwarded-Proto": "https",
      |        "CloudFront-Is-Desktop-Viewer": "true",
      |        "CloudFront-Is-Mobile-Viewer": "false",
      |        "CloudFront-Is-SmartTV-Viewer": "false",
      |        "CloudFront-Is-Tablet-Viewer": "false",
      |        "CloudFront-Viewer-Country": "US",
      |        "Content-Type": "application/json; charset=utf-8",
      |        "Host": "hosthosthost",
      |        "User-Agent": "Amazon CloudFront",
      |        "Via": "1.1 c154e1d9f76106d9025a8ffb4f4831ae.cloudfront.net (CloudFront), 1.1 11b20299329437ea4e28ea2b556ea990.cloudfront.net (CloudFront)",
      |        "X-Amz-Cf-Id": "hihi",
      |        "X-Amzn-Trace-Id": "Root=1-5a0f2574-4cb4d1534b9f321a3b777624",
      |        "X-Forwarded-For": "1.1.1.1, 1.1.1.1",
      |        "X-Forwarded-Port": "443",
      |        "X-Forwarded-Proto": "https"
      |    },
      |    "queryStringParameters": {
      |        "apiClientId": "a",
      |        "apiToken": "b"
      |    },
      |    "pathParameters": null,
      |    "stageVariables": null,
      |    "requestContext": {
      |        "path": "/CODE/payment-failure",
      |        "accountId": "865473395570",
      |        "resourceId": "ls9b61",
      |        "stage": "CODE",
      |        "requestId": "11111111-cbc2-11e7-a389-b7e6e2ab8316",
      |        "identity": {
      |            "cognitoIdentityPoolId": null,
      |            "accountId": null,
      |            "cognitoIdentityId": null,
      |            "caller": null,
      |            "apiKey": "",
      |            "sourceIp": "1.1.1.1",
      |            "accessKey": null,
      |            "cognitoAuthenticationType": null,
      |            "cognitoAuthenticationProvider": null,
      |            "userArn": null,
      |            "userAgent": "Amazon CloudFront",
      |            "user": null
      |        },
      |        "resourcePath": "/payment-failure",
      |        "httpMethod": "POST",
      |        "apiId": "11111"
      |    },
      |    "body": "{\"accountId\":\"2c92c0f85fc90734015fca884c3f04cf\",\"firstName\":\"eSAFaBwm4WJZNg5xhIc\",\"lastName\":\"eSAFaBwm4WJZNg5xhIc\",\"creditCardExpirationMonth\":\"12\",\"creditCardExpirationYear\":\"2019\",\"paymentId\":\"2c92c0f95fc912eb015fcb2a481720e6\",\"tenantId\":\"c\",\"currency\":\"USD\",\"creditCardType\":\"Visa\",\"paymentMethodType\":\"CreditCardReferenceTransaction\",\"email\":\"john.duffell@guardian.co.uk\",\"failureNumber\":\"1\",\"billToContactAddress2\":\"billingAddress2Value\",\"billToContactCity\":\"billingCityValue\",\"billToContactAddress1\":\"billingAddress1Value\",\"billToContactState\":\"billingStateValue\",\"billToContactCountry\":\"billingCountryValue\",\"billToContactPostalCode\":\"billingPostcodeValue\"}",
      |    "isBase64Encoded": false
      |}
    """.stripMargin

}<|MERGE_RESOLUTION|>--- conflicted
+++ resolved
@@ -16,52 +16,9 @@
     //execute
     Lambda.default(config.rawEffects)(stream, os, null)
 
-<<<<<<< HEAD
-    //verify
-    def body(b: RequestBody): String = {
-      val buffer = new Buffer()
-      b.writeTo(buffer)
-      buffer.readString(UTF_8)
-    }
-
-    val actualResult = config.result.map(req => (req.method, req.url.encodedPath) -> Option(req.body).map(body)).toMap.get(("POST", "/messaging/v1/messageDefinitionSends/111/send")).get.get
-
-    actualResult jsonMatches EndToEndData.expectedEmailSend // TODO check the body too
-
-    val responseString = new String(os.toByteArray(), "UTF-8")
-
-    val expectedResponse =
-      s"""
-         |{"statusCode":"200","headers":{"Content-Type":"application/json"},"body":"Success"}
-         |""".stripMargin
-    responseString jsonMatches expectedResponse
-  }
-
-  it should "manage an end to end call with billing details" in {
-
-    val stream = new ByteArrayInputStream(EndToEndData.zuoraCalloutJsonWithBillingDetails.getBytes(java.nio.charset.StandardCharsets.UTF_8))
-    val os = new ByteArrayOutputStream()
-    val config = new TestingRawEffects(false, 200, EndToEndData.responses)
-    val effects = config.rawEffects
-    val deps = Lambda.default(effects)
-    //execute
-    deps.handler(stream, os, null)
-
-    //verify
-    def body(b: RequestBody): String = {
-      val buffer = new Buffer()
-      b.writeTo(buffer)
-      buffer.readString(UTF_8)
-    }
-
-    val actualResult = config.result.map(req => (req.method, req.url.encodedPath) -> Option(req.body).map(body)).toMap.get(("POST", "/messaging/v1/messageDefinitionSends/111/send")).get.get
-
-    actualResult jsonMatches EndToEndData.expectedEmailSendWithBillingDetails
-=======
     config.resultMap
       .get(("POST", "/messaging/v1/messageDefinitionSends/111/send")) should be(
         Some(Some(EndToEndData.expectedEmailSend))) // TODO check the body too
->>>>>>> cf84815d
 
     val responseString = new String(os.toByteArray(), "UTF-8")
 

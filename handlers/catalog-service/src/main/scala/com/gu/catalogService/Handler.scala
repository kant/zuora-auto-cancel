--- conflicted
+++ resolved
@@ -1,28 +1,15 @@
 package com.gu.catalogService
 
-<<<<<<< HEAD
-import com.amazonaws.services.lambda.runtime.Context
-import com.gu.util.{Config, Logging}
-import java.io._
 import com.amazonaws.services.s3.model.{PutObjectRequest, PutObjectResult}
 import com.gu.effects.{AwsS3, RawEffects}
 import com.gu.util.apigateway.LoadConfig
-import com.gu.util.apigateway.ApiGatewayHandler.LambdaIO
-import com.gu.util.zuora.{ZuoraReadCatalog, ZuoraRestConfig, ZuoraRestRequestMaker}
-import play.api.libs.json.{JsValue, Json, Reads}
-import scala.util.{Failure, Try}
-import scalaz.{-\/, \/-}
-=======
-import com.gu.effects.RawEffects
-import com.gu.util.apigateway.LoadConfig
 import com.gu.util.reader.Types._
 import com.gu.util.zuora.{ZuoraRestConfig, ZuoraRestRequestMaker}
-import com.gu.util.{Config, Logging, Stage}
+import com.gu.util.{Logging, Stage}
+import java.io.{File, FileWriter}
 import okhttp3.{Request, Response}
-import play.api.libs.json.{Json, Reads}
-
+import play.api.libs.json.{JsValue, Json, Reads}
 import scala.util.Try
->>>>>>> 4dd2b651
 
 object Handler extends Logging {
 
@@ -31,59 +18,6 @@
 
   // this is the entry point
   // it's referenced by the cloudformation so make sure you keep it in step
-<<<<<<< HEAD
-  def apply(inputStream: InputStream, outputStream: OutputStream, context: Context): Unit = {
-    runWithEffects(RawEffects.createDefault, LambdaIO(inputStream, outputStream, context))
-  }
-
-  def runWithEffects(rawEffects: RawEffects, lambdaIO: LambdaIO): Unit = {
-
-    def operation(config: Config[StepsConfig]) = {
-      logger.info("Running catalog load operation")
-      val zuoraRequests = ZuoraRestRequestMaker(rawEffects.response, config.stepsConfig.zuoraRestConfig)
-      val catalog = ZuoraReadCatalog(zuoraRequests)
-      catalog match {
-        case -\/(clientFail) => logger.error(s"Failure when loading the catalog: ${clientFail.message}")
-        case \/-(catalog) =>
-          logger.info(s"Successfully loaded the catalog")
-          uploadCatalogToS3(catalog).recoverWith {
-            case ex =>
-              logger.error(s"Failed to upload file to S3 due to $ex")
-              Failure(ex)
-          }
-      }
-    }
-
-    def uploadCatalogToS3(catalog: JsValue): Try[PutObjectResult] = {
-
-      def jsonFile(catalog: JsValue): Try[File] = for {
-        file <- Try(new File("/tmp/catalog.json")) //Must use /tmp when running in a lambda
-        writer <- Try(new FileWriter(file))
-        _ <- Try(writer.write(catalog.toString()))
-        _ <- Try(writer.close())
-      } yield file
-
-      logger.info("Uploading catalog to S3...")
-
-      for {
-        catalogDotJson <- jsonFile(catalog)
-        putRequest = new PutObjectRequest(s"gu-zuora-catalog/${rawEffects.stage.value}", "catalog.json", catalogDotJson)
-        result <- AwsS3.putObject(putRequest)
-      } yield {
-        logger.info(s"Successfully uploaded file to S3: $result")
-        result
-      }
-
-    }
-
-    LoadConfig.default[StepsConfig].map {
-      failableConfig =>
-        failableConfig.map {
-          config => operation(config)
-        }
-    }.run((rawEffects.stage, rawEffects.s3Load(rawEffects.stage)))
-  }
-=======
   def apply(): Unit = {
     runWithEffects(RawEffects.response, RawEffects.stage, RawEffects.s3Load)
   }
@@ -99,6 +33,28 @@
       zuoraRequests = ZuoraRestRequestMaker(response, config.stepsConfig.zuoraRestConfig)
       fetchCatalogAttempt <- ZuoraReadCatalog(zuoraRequests).withLogging("loaded catalog")
     } yield ()
->>>>>>> 4dd2b651
+
+
+  def uploadCatalogToS3(stage: Stage, catalog: JsValue): Try[PutObjectResult] = {
+
+    def jsonFile(catalog: JsValue): Try[File] = for {
+      file <- Try(new File("/tmp/catalog.json")) //Must use /tmp when running in a lambda
+      writer <- Try(new FileWriter(file))
+      _ <- Try(writer.write(catalog.toString()))
+      _ <- Try(writer.close())
+    } yield file
+
+    logger.info("Uploading catalog to S3...")
+
+    for {
+      catalogDotJson <- jsonFile(catalog)
+      putRequest = new PutObjectRequest(s"gu-zuora-catalog/${stage.value}", "catalog.json", catalogDotJson)
+      result <- AwsS3.putObject(putRequest)
+    } yield {
+      logger.info(s"Successfully uploaded file to S3: $result")
+      result
+    }
+
+  }
 
 }
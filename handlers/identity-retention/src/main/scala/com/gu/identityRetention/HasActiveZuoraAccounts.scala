package com.gu.identityRetention

import com.gu.identityRetention.Types.{AccountId, IdentityId}
import com.gu.util.apigateway.ApiGatewayResponse
import com.gu.util.reader.Types.FailableOp
import com.gu.util.zuora.RestRequestMaker.ClientFailableOp
import com.gu.util.zuora.ZuoraQuery
import com.gu.util.zuora.ZuoraQuery.{QueryResult, ZuoraQuerier}
import play.api.libs.json.Json
import scalaz.{-\/, \/-}

object HasActiveZuoraAccounts {

  case class IdentityQueryResponse(Id: String, Status: String)
  implicit val reads = Json.reads[IdentityQueryResponse]

  def apply(identityId: IdentityId, zuoraQuerier: ZuoraQuerier): FailableOp[List[AccountId]] = {

    def searchForAccounts = {
      val identityQuery = ZuoraQuery.Query(s"select id, status from account where IdentityId__c = '${identityId.value}'")
      zuoraQuerier[IdentityQueryResponse](identityQuery)
    }

<<<<<<< HEAD
    searchForAccounts match {
      case \/-(result) if result.size > 0 =>
        \/-(result.records.map(account => AccountId(account.Id)))
      case \/-(result) if result.size == 0 =>
        -\/(IdentityRetentionApiResponses.notFoundInZuora)
      case -\/(error) =>
        -\/(ApiGatewayResponse.internalServerError("Failed to retrieve the identity user's details from Zuora"))
    }
=======
    processQueryResult(searchForAccounts)

  }
>>>>>>> 43108cb9

  def processQueryResult(queryAttempt: ClientFailableOp[QueryResult[IdentityQueryResponse]]): FailableOp[Unit] = queryAttempt match {
    case \/-(result) if (result.size > 0) =>
      \/-(())
    case \/-(result) if (result.size == 0) =>
      -\/(ApiGatewayResponse.notFound("Identity user has no linked Zuora accounts"))
    case _ =>
      -\/(ApiGatewayResponse.internalServerError("Failed to retrieve the identity user's details from Zuora"))
  }

}<|MERGE_RESOLUTION|>--- conflicted
+++ resolved
@@ -21,27 +21,16 @@
       zuoraQuerier[IdentityQueryResponse](identityQuery)
     }
 
-<<<<<<< HEAD
-    searchForAccounts match {
-      case \/-(result) if result.size > 0 =>
-        \/-(result.records.map(account => AccountId(account.Id)))
-      case \/-(result) if result.size == 0 =>
-        -\/(IdentityRetentionApiResponses.notFoundInZuora)
-      case -\/(error) =>
-        -\/(ApiGatewayResponse.internalServerError("Failed to retrieve the identity user's details from Zuora"))
-    }
-=======
     processQueryResult(searchForAccounts)
 
   }
->>>>>>> 43108cb9
 
-  def processQueryResult(queryAttempt: ClientFailableOp[QueryResult[IdentityQueryResponse]]): FailableOp[Unit] = queryAttempt match {
-    case \/-(result) if (result.size > 0) =>
-      \/-(())
-    case \/-(result) if (result.size == 0) =>
-      -\/(ApiGatewayResponse.notFound("Identity user has no linked Zuora accounts"))
-    case _ =>
+  def processQueryResult(queryAttempt: ClientFailableOp[QueryResult[IdentityQueryResponse]]): FailableOp[List[AccountId]] = queryAttempt match {
+    case \/-(result) if result.size > 0 =>
+      \/-(result.records.map(account => AccountId(account.Id)))
+    case \/-(result) if result.size == 0 =>
+      -\/(IdentityRetentionApiResponses.notFoundInZuora)
+    case -\/(error) =>
       -\/(ApiGatewayResponse.internalServerError("Failed to retrieve the identity user's details from Zuora"))
   }
 

package com.gu.identityRetention

<<<<<<< HEAD
import com.gu.effects.TestingRawEffects
import com.gu.identityRetention.HasActiveZuoraAccounts.IdentityQueryResponse
import com.gu.identityRetention.Types.{AccountId, IdentityId}
=======
import com.gu.identityRetention.HasActiveZuoraAccounts.IdentityQueryResponse
>>>>>>> 43108cb9
import com.gu.util.apigateway.ApiGatewayResponse
import com.gu.util.zuora.RestRequestMaker.GenericError
import com.gu.util.zuora.ZuoraQuery.QueryResult
import org.scalatest.{FlatSpec, Matchers}
import scalaz.{-\/, \/-}

class HasActiveZuoraAccountsTest extends FlatSpec with Matchers {

  val noZuoraAccounts = QueryResult[IdentityQueryResponse](Nil, 0, true, None)

  val singleZuoraAccount = QueryResult[IdentityQueryResponse](List(IdentityQueryResponse("123", "Active")), 1, true, None)

  it should "return a left(404) if the identity id is not linked to any Zuora accounts" in {
<<<<<<< HEAD
    val effects = new TestingRawEffects(postResponses = ZuoraQueryMocks.postResponse(Nil))
    val requestMaker = ZuoraRestRequestMaker(effects.response, ZuoraRestConfig("https://zuora", "user", "pass"))
    val zuoraQuerier = ZuoraQuery(requestMaker)
    val zuoraCheck = HasActiveZuoraAccounts(IdentityId(321), zuoraQuerier)
    val expected = -\/(IdentityRetentionApiResponses.notFoundInZuora)
=======
    val zuoraCheck = HasActiveZuoraAccounts.processQueryResult(\/-(noZuoraAccounts))
    val expected = -\/(ApiGatewayResponse.notFound("Identity user has no linked Zuora accounts"))
>>>>>>> 43108cb9
    zuoraCheck should be(expected)
  }

  it should "return a left(500) if the call to Zuora fails" in {
    val zuoraCheck = HasActiveZuoraAccounts.processQueryResult(-\/(GenericError("Zuora response was a 500")))
    val expected = -\/(ApiGatewayResponse.internalServerError("Failed to retrieve the identity user's details from Zuora"))
    zuoraCheck should be(expected)
  }

  it should "return a right if we find an identity id linked to a billing account" in {
<<<<<<< HEAD
    val effects = new TestingRawEffects(postResponses = ZuoraQueryMocks.postResponse(List(ZuoraQueryMocks.activeResult)))
    val requestMaker = ZuoraRestRequestMaker(effects.response, ZuoraRestConfig("https://zuora", "user", "pass"))
    val zuoraQuerier = ZuoraQuery(requestMaker)
    val zuoraCheck = HasActiveZuoraAccounts(IdentityId(321), zuoraQuerier)
    val expected = \/-(List(AccountId("acc321")))
=======
    val zuoraCheck = HasActiveZuoraAccounts.processQueryResult(\/-(singleZuoraAccount))
    val expected = \/-(())
>>>>>>> 43108cb9
    zuoraCheck should be(expected)
  }

}<|MERGE_RESOLUTION|>--- conflicted
+++ resolved
@@ -1,12 +1,7 @@
 package com.gu.identityRetention
 
-<<<<<<< HEAD
-import com.gu.effects.TestingRawEffects
 import com.gu.identityRetention.HasActiveZuoraAccounts.IdentityQueryResponse
-import com.gu.identityRetention.Types.{AccountId, IdentityId}
-=======
-import com.gu.identityRetention.HasActiveZuoraAccounts.IdentityQueryResponse
->>>>>>> 43108cb9
+import com.gu.identityRetention.Types.AccountId
 import com.gu.util.apigateway.ApiGatewayResponse
 import com.gu.util.zuora.RestRequestMaker.GenericError
 import com.gu.util.zuora.ZuoraQuery.QueryResult
@@ -17,19 +12,11 @@
 
   val noZuoraAccounts = QueryResult[IdentityQueryResponse](Nil, 0, true, None)
 
-  val singleZuoraAccount = QueryResult[IdentityQueryResponse](List(IdentityQueryResponse("123", "Active")), 1, true, None)
+  val singleZuoraAccount = QueryResult[IdentityQueryResponse](List(IdentityQueryResponse("acc123", "Active")), 1, true, None)
 
   it should "return a left(404) if the identity id is not linked to any Zuora accounts" in {
-<<<<<<< HEAD
-    val effects = new TestingRawEffects(postResponses = ZuoraQueryMocks.postResponse(Nil))
-    val requestMaker = ZuoraRestRequestMaker(effects.response, ZuoraRestConfig("https://zuora", "user", "pass"))
-    val zuoraQuerier = ZuoraQuery(requestMaker)
-    val zuoraCheck = HasActiveZuoraAccounts(IdentityId(321), zuoraQuerier)
+    val zuoraCheck = HasActiveZuoraAccounts.processQueryResult(\/-(noZuoraAccounts))
     val expected = -\/(IdentityRetentionApiResponses.notFoundInZuora)
-=======
-    val zuoraCheck = HasActiveZuoraAccounts.processQueryResult(\/-(noZuoraAccounts))
-    val expected = -\/(ApiGatewayResponse.notFound("Identity user has no linked Zuora accounts"))
->>>>>>> 43108cb9
     zuoraCheck should be(expected)
   }
 
@@ -39,17 +26,9 @@
     zuoraCheck should be(expected)
   }
 
-  it should "return a right if we find an identity id linked to a billing account" in {
-<<<<<<< HEAD
-    val effects = new TestingRawEffects(postResponses = ZuoraQueryMocks.postResponse(List(ZuoraQueryMocks.activeResult)))
-    val requestMaker = ZuoraRestRequestMaker(effects.response, ZuoraRestConfig("https://zuora", "user", "pass"))
-    val zuoraQuerier = ZuoraQuery(requestMaker)
-    val zuoraCheck = HasActiveZuoraAccounts(IdentityId(321), zuoraQuerier)
-    val expected = \/-(List(AccountId("acc321")))
-=======
+  it should "return a list of account ids if we find an identity id linked to a billing account" in {
     val zuoraCheck = HasActiveZuoraAccounts.processQueryResult(\/-(singleZuoraAccount))
-    val expected = \/-(())
->>>>>>> 43108cb9
+    val expected = \/-(List(AccountId("acc123")))
     zuoraCheck should be(expected)
   }
 

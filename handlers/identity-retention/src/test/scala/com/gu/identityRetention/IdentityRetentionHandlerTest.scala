--- conflicted
+++ resolved
@@ -4,7 +4,6 @@
 import com.gu.effects.RawEffects
 import com.gu.test.EffectsTest
 import com.gu.util.apigateway.ApiGatewayHandler.LambdaIO
-import com.gu.util.apigateway.ResponseModels.ApiResponse
 import org.scalatest.{Assertion, FlatSpec, Matchers}
 import play.api.libs.json.Json
 
@@ -18,18 +17,8 @@
     Handler.runWithEffects(RawEffects.response, RawEffects.stage, RawEffects.s3Load, LambdaIO(stream, os, null))
 
     val actualResponse = new String(os.toByteArray, "UTF-8")
-<<<<<<< HEAD
-    val expectedResponse =
-      """
-        |{
-        |"statusCode":"404",
-        |"headers":{"Content-Type":"application/json"},
-        |"body":"{\n  \"previousRelationship\" : false\n}"
-        |}""".stripMargin
-=======
->>>>>>> 43108cb9
 
-    actualResponse jsonMatches (notFoundResponse)
+    actualResponse jsonMatches (noPreviousRelationship)
 
   }
 
@@ -41,15 +30,8 @@
     Handler.runWithEffects(RawEffects.response, RawEffects.stage, RawEffects.s3Load, LambdaIO(stream, os, null))
 
     val actualResponse = new String(os.toByteArray, "UTF-8")
-<<<<<<< HEAD
-    val expectedResponse = """
-                             |{
-                             |"statusCode":"200",
-                             |"headers":{"Content-Type":"application/json"},
-                             |"body":"{\n  \"ongoingRelationship\" : true\n}"
-                             |}""".stripMargin
 
-    actualResponse jsonMatches (expectedResponse)
+    actualResponse jsonMatches (ongoingRelationship)
 
   }
 
@@ -61,17 +43,8 @@
     Handler.runWithEffects(RawEffects.response, RawEffects.stage, RawEffects.s3Load, LambdaIO(stream, os, null))
 
     val actualResponse = new String(os.toByteArray, "UTF-8")
-    val expectedResponse =
-      """
-        |{
-        |"statusCode":"200",
-        |"headers":{"Content-Type":"application/json"},
-        |"body":"{\n  \"ongoingRelationship\" : false,\n  \"serviceEndDate\" : \"2018-04-04\"\n}"
-        |}""".stripMargin
-=======
->>>>>>> 43108cb9
 
-    actualResponse jsonMatches (successResponse)
+    actualResponse jsonMatches (cancelledRelationship)
 
   }
 
@@ -138,18 +111,28 @@
      |}
     """.stripMargin
 
-  val successResponse =
-    """{
+  val ongoingRelationship =
+    """
+      |{
       |"statusCode":"200",
       |"headers":{"Content-Type":"application/json"},
-      |"body":"{\n  \"message\" : \"Success\"\n}"
+      |"body":"{\n  \"ongoingRelationship\" : true\n}"
       |}""".stripMargin
 
-  val notFoundResponse =
-    """{
+  val cancelledRelationship =
+    """
+      |{
+      |"statusCode":"200",
+      |"headers":{"Content-Type":"application/json"},
+      |"body":"{\n  \"ongoingRelationship\" : false,\n  \"serviceEndDate\" : \"2018-04-04\"\n}"
+      |}""".stripMargin
+
+  val noPreviousRelationship =
+    """
+      |{
       |"statusCode":"404",
       |"headers":{"Content-Type":"application/json"},
-      |"body":"{\n  \"message\" : \"Identity user has no linked Zuora accounts\"\n}"
+      |"body":"{\n  \"previousRelationship\" : false\n}"
       |}""".stripMargin
 
 }
AWSTemplateFormatVersion: "2010-09-09"
Description: Performs a reader revenue check to determine whether an identity account should be retained

Parameters:
    Stage:
        Description: Stage name
        Type: String
        AllowedValues:
            - PROD
            - CODE
        Default: CODE
<<<<<<< HEAD
    DomainName:
        Type: String
    CertificateArn:
        Type: String
    ApiGatewayTargetDomainName:
        Description: The target domain name created by IdentityRetentionDomainName (not currently available in CFN)
        Type: String
=======
>>>>>>> 537092ae

Conditions:
  CreateProdMonitoring: !Equals [ !Ref Stage, PROD ]

Mappings:
    StageMap:
        CODE:
            ApiName: identity-retention-api-CODE
            DomainName: supporter-relationship-code.membership.guardianapis.com
            CertificateId: e4e6431e-08b9-4315-b997-75f2f9569d6c
        PROD:
            ApiName: identity-retention-api-PROD
            DomainName: supporter-relationship-prod.membership.guardianapis.com
            CertificateId: c1e85179-09e3-4222-adee-e4ee77e73304

Resources:
    IdentityRetentionRole:
        Type: AWS::IAM::Role
        Properties:
            AssumeRolePolicyDocument:
                Statement:
                    - Effect: Allow
                      Principal:
                          Service:
                             - lambda.amazonaws.com
                      Action:
                          - sts:AssumeRole
            Path: /
            Policies:
                - PolicyName: LambdaPolicy
                  PolicyDocument:
                      Statement:
                          - Effect: Allow
                            Action:
                            - logs:CreateLogGroup
                            - logs:CreateLogStream
                            - logs:PutLogEvents
                            - lambda:InvokeFunction
                            Resource: !Sub "arn:aws:logs:${AWS::Region}:${AWS::AccountId}:log-group:/aws/lambda/identity-retention-${Stage}:log-stream:*"
                - PolicyName: ReadPrivateCredentials
                  PolicyDocument:
                      Statement:
                          - Effect: Allow
                            Action: s3:GetObject
                            Resource: !Sub arn:aws:s3:::gu-reader-revenue-private/membership/payment-failure-lambdas/${Stage}/*
    IdentityRetentionLambda:
        Type: AWS::Lambda::Function
        Properties:
            Description: Check whether an identity account is attached to an active billing account in Zuora
            FunctionName:
                !Sub identity-retention-${Stage}
            Code:
                S3Bucket: zuora-auto-cancel-dist
                S3Key: !Sub membership/${Stage}/identity-retention/identity-retention.jar
            Handler: com.gu.identityRetention.Handler::apply
            Environment:
                Variables:
                  Stage: !Ref Stage
            Role:
                Fn::GetAtt:
                - "IdentityRetentionRole"
                - Arn
            MemorySize: 1536
            Runtime: java8
            Timeout: 300
        DependsOn:
        - "IdentityRetentionRole"

    IdentityRetentionAPIPermission:
        Type: AWS::Lambda::Permission
        Properties:
            Action: lambda:invokeFunction
            FunctionName: !Sub identity-retention-${Stage}
            Principal: apigateway.amazonaws.com
        DependsOn: IdentityRetentionLambda

    IdentityRetentionProxyResource:
        Type: AWS::ApiGateway::Resource
        Properties:
            RestApiId: !Ref IdentityRetentionAPI
            ParentId: !GetAtt [IdentityRetentionAPI, RootResourceId]
            PathPart: retention-status
        DependsOn: IdentityRetentionAPI

    IdentityRetentionMethod:
        Type: AWS::ApiGateway::Method
        Properties:
            AuthorizationType: NONE
            ApiKeyRequired: true
            RestApiId: !Ref IdentityRetentionAPI
            ResourceId: !Ref IdentityRetentionProxyResource
            HttpMethod: GET
            RequestParameters:
              method.request.querystring.identityId: true
            Integration:
              Type: AWS_PROXY
              IntegrationHttpMethod: POST
              Uri: !Sub arn:aws:apigateway:${AWS::Region}:lambda:path/2015-03-31/functions/${IdentityRetentionLambda.Arn}/invocations
        DependsOn:
        - IdentityRetentionAPI
        - IdentityRetentionLambda
        - IdentityRetentionProxyResource

    IdentityRetentionAPI:
        Type: "AWS::ApiGateway::RestApi"
        Properties:
            Description: Identity call this API as part of a clean-up process for dormant identity accounts
            Name: !FindInMap [StageMap, !Ref Stage, ApiName]

    IdentityRetentionAPIStage:
        Type: AWS::ApiGateway::Stage
        Properties:
            Description: Stage for identity-retention-api
            RestApiId: !Ref IdentityRetentionAPI
            DeploymentId: !Ref IdentityRetentionAPIDeployment
            StageName: !Sub ${Stage}
        DependsOn: IdentityRetentionMethod

    IdentityRetentionAPIDeployment:
        Type: AWS::ApiGateway::Deployment
        Properties:
            Description: Deploys identity-retention-api into an environment/stage
            RestApiId: !Ref IdentityRetentionAPI
        DependsOn: IdentityRetentionMethod

    IdentityRetentionAPIKey:
      Type: AWS::ApiGateway::ApiKey
      Properties:
        Description: Key required to call identity retention API
        Enabled: true
        Name: !Sub identity-retention-api-key-${Stage}
        StageKeys:
          - RestApiId: !Ref IdentityRetentionAPI
            StageName: !Sub ${Stage}
      DependsOn:
      - IdentityRetentionAPI
      - IdentityRetentionAPIStage

    IdentityRetentionUsagePlan:
      Type: "AWS::ApiGateway::UsagePlan"
      Properties:
        UsagePlanName: !Sub identity-retention-api-usage-plan-${Stage}
        ApiStages:
        - ApiId: !Ref IdentityRetentionAPI
          Stage: !Ref IdentityRetentionAPIStage
      DependsOn:
      - IdentityRetentionAPI
      - IdentityRetentionAPIStage

    IdentityRetentionUsagePlanKey:
      Type: "AWS::ApiGateway::UsagePlanKey"
      Properties:
        KeyId: !Ref IdentityRetentionAPIKey
        KeyType: API_KEY
        UsagePlanId: !Ref IdentityRetentionUsagePlan
      DependsOn:
      - IdentityRetentionAPIKey
      - IdentityRetentionUsagePlan

    IdentityRetentionDomainName:
      Type: "AWS::ApiGateway::DomainName"
      Properties:
        RegionalCertificateArn: !Sub
        - arn:aws:acm:${AWS::Region}:${AWS::AccountId}:certificate/${CertificateId}
        - { CertificateId: !FindInMap [ StageMap, !Ref Stage, CertificateId ] }
        DomainName: !FindInMap [ StageMap, !Ref Stage, DomainName ]
        EndpointConfiguration:
          Types:
            - REGIONAL

    IdentityRetentionBasePathMapping:
      Type: "AWS::ApiGateway::BasePathMapping"
      Properties:
        RestApiId: !Ref IdentityRetentionAPI
        DomainName: !Ref IdentityRetentionDomainName
        Stage: !Sub ${Stage}
      DependsOn:
      - IdentityRetentionAPI
      - IdentityRetentionDomainName

    IdentityRetentionDNSRecord:
      Type: AWS::Route53::RecordSet
      Properties:
        HostedZoneName: membership.guardianapis.com.
        Name: !Sub ${DomainName}
        Comment: !Sub CNAME for identity-retention API ${Stage}
        Type: CNAME
        TTL: '120'
        ResourceRecords:
        - !Sub ${ApiGatewayTargetDomainName}<|MERGE_RESOLUTION|>--- conflicted
+++ resolved
@@ -9,16 +9,6 @@
             - PROD
             - CODE
         Default: CODE
-<<<<<<< HEAD
-    DomainName:
-        Type: String
-    CertificateArn:
-        Type: String
-    ApiGatewayTargetDomainName:
-        Description: The target domain name created by IdentityRetentionDomainName (not currently available in CFN)
-        Type: String
-=======
->>>>>>> 537092ae
 
 Conditions:
   CreateProdMonitoring: !Equals [ !Ref Stage, PROD ]
@@ -29,10 +19,12 @@
             ApiName: identity-retention-api-CODE
             DomainName: supporter-relationship-code.membership.guardianapis.com
             CertificateId: e4e6431e-08b9-4315-b997-75f2f9569d6c
+            ApiGatewayTargetDomainName: d-zjtpjur7zj.execute-api.eu-west-1.amazonaws.com
         PROD:
             ApiName: identity-retention-api-PROD
             DomainName: supporter-relationship-prod.membership.guardianapis.com
             CertificateId: c1e85179-09e3-4222-adee-e4ee77e73304
+            ApiGatewayTargetDomainName: d-1lv8q5nggh.execute-api.eu-west-1.amazonaws.com
 
 Resources:
     IdentityRetentionRole:
@@ -203,9 +195,9 @@
       Type: AWS::Route53::RecordSet
       Properties:
         HostedZoneName: membership.guardianapis.com.
-        Name: !Sub ${DomainName}
+        Name: !FindInMap [ StageMap, !Ref Stage, DomainName ]
         Comment: !Sub CNAME for identity-retention API ${Stage}
         Type: CNAME
         TTL: '120'
         ResourceRecords:
-        - !Sub ${ApiGatewayTargetDomainName}+        - !FindInMap [ StageMap, !Ref Stage, ApiGatewayTargetDomainName ]